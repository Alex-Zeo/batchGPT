--- conflicted
+++ resolved
@@ -1010,7 +1010,7 @@
 # Tab 5: Logs
 with tab5:
     st.header("Logs")
-<<<<<<< HEAD
+
     
     # Show logs toggle
     if st.session_state.show_logs:
@@ -1022,7 +1022,7 @@
     
     # Get logs button
     if st.button("Get Logs"):
-=======
+
 
     # Show logs toggle using button return value
     toggle_pressed = st.button(
@@ -1034,7 +1034,7 @@
 
     # Get logs button and display logs when visible
     if st.session_state.show_logs and st.button("Get Logs"):
->>>>>>> 5ac36bd0
+
         logs = get_recent_logs()
         st.code("\n".join(logs), language="text")
 
