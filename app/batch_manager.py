--- conflicted
+++ resolved
@@ -4,12 +4,9 @@
 from typing import Dict, List, Any, Optional, Union
 from datetime import datetime
 import glob
-<<<<<<< HEAD
 from pathlib import Path
 from .logger import logger
-=======
 from logs.logger import logger
->>>>>>> f46ae70b
 
 
 class BatchJob:
