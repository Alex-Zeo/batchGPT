# mypy: ignore-errors
from __future__ import annotations

import os
import time
from typing import Dict, List, Optional, Union
from datetime import datetime
import glob
<<<<<<< HEAD
from .logger import logger
from repositories.batch_repository import BatchRepository
from services import StorageService
from services.observer import BatchStatusObserver

=======
from logs.logger import logger
>>>>>>> f46ae70b

class BatchJob:
    """Class representing a batch job with status and results"""

    def __init__(
        self,
        batch_id: str,
        status: str = "unknown",
        created_at: str = None,
        model: str = None,
    ):
        self.id = batch_id
        self.status = status
        self.created_at = created_at or datetime.now().isoformat()
        self.model = model
        self.results = []
        self.errors = []
        self.request_count = 0
        self.last_updated = datetime.now().isoformat()
        self.metadata = {}

    def update_status(self, status: str) -> None:
        """Update batch job status"""
        self.status = status
        self.last_updated = datetime.now().isoformat()

    def add_results(self, results: List[Dict]) -> None:
        """Add results to the batch job"""
        self.results = results
        self.last_updated = datetime.now().isoformat()

    def add_errors(self, errors: List[Dict]) -> None:
        """Add errors to the batch job"""
        self.errors = errors
        self.last_updated = datetime.now().isoformat()

    def to_dict(self) -> Dict:
        """Convert to dictionary for serialization"""
        return {
            "id": self.id,
            "status": self.status,
            "created_at": self.created_at,
            "model": self.model,
            "results": self.results,
            "errors": self.errors,
            "request_count": self.request_count,
            "last_updated": self.last_updated,
            "metadata": self.metadata,
        }

    @classmethod
    def from_dict(cls, data: Dict) -> "BatchJob":
        """Create a BatchJob instance from dictionary"""
        batch_job = cls(
            batch_id=data.get("id"),
            status=data.get("status", "unknown"),
            created_at=data.get("created_at"),
            model=data.get("model"),
        )
        batch_job.results = data.get("results", [])
        batch_job.errors = data.get("errors", [])
        batch_job.request_count = data.get("request_count", 0)
        batch_job.last_updated = data.get("last_updated", batch_job.created_at)
        batch_job.metadata = data.get("metadata", {})
        return batch_job


class BatchManager:
    """Manager for batch jobs with persistence and tracking."""

    def __init__(
        self,
        storage_dir: str | None = None,
        repository: BatchRepository | None = None,
    ) -> None:
        if storage_dir is None:
            storage_dir = os.path.join(os.path.dirname(__file__), "batches")
        self.storage_dir = storage_dir
        self.repository = repository or BatchRepository(StorageService(storage_dir))
        self.batches: dict[str, BatchJob] = {}
        self._observers: list[BatchStatusObserver] = []
        self.ensure_storage_dir()
        self.scan_batch_folder()

    def register_observer(self, observer: BatchStatusObserver) -> None:
        """Subscribe ``observer`` for status updates."""
        self._observers.append(observer)

    def unregister_observer(self, observer: BatchStatusObserver) -> None:
        """Remove ``observer`` from the callback list."""
        if observer in self._observers:
            self._observers.remove(observer)

    def _notify(self, batch_id: str, status: str) -> None:
        for obs in self._observers:
            try:
                obs.update(batch_id, status)
            except Exception as exc:  # pragma: no cover - observer errors
                logger.error(f"Observer error: {exc}")

    def ensure_storage_dir(self) -> None:
        """Ensure the storage directory exists"""
        if not os.path.exists(self.storage_dir):
            os.makedirs(self.storage_dir)
            logger.info(f"Created batch storage directory: {self.storage_dir}")

    def add_batch(self, batch_id: str, batch_info: Union[Dict, BatchJob]) -> None:
        """Add a new batch job or update an existing one.

        `batch_info` may be a dictionary of batch data or an existing
        :class:`BatchJob` object.
        """
        if isinstance(batch_info, BatchJob):
            # Use the provided BatchJob instance directly
            batch_job = batch_info
            # Ensure the ID matches the key used in the manager
            if batch_job.id != batch_id:
                batch_job.id = batch_id
        elif isinstance(batch_info, dict):

            # Create BatchJob from dictionary
            if "id" not in batch_info:
                batch_info["id"] = batch_id
            batch_job = BatchJob.from_dict(batch_info)
        elif isinstance(batch_info, BatchJob):
            # Use the provided BatchJob instance directly
            batch_job = batch_info
            batch_job.id = batch_id
        else:

            # Create new BatchJob from an object with similar attributes

            # Fallback: treat as a simple object with attributes

            batch_job = BatchJob(
                batch_id=batch_id,
                status=getattr(batch_info, "status", "unknown"),
                created_at=getattr(batch_info, "created_at", None),
                model=getattr(batch_info, "model", None),
            )

        self.batches[batch_id] = batch_job
        self.save_batch(batch_id)
        logger.info(f"Added batch job {batch_id} to manager")
        self._notify(batch_id, batch_job.status)

    def get_batch(self, batch_id: str) -> Optional[Dict]:
        """Get a batch job by ID"""
        # First check in-memory cache
        if batch_id in self.batches:
            return self.batches[batch_id].to_dict()

        # If not in memory, try repository
        batch_job = self.repository.load(batch_id)
        if batch_job:
            self.batches[batch_id] = batch_job
            return batch_job.to_dict()

        return None

    def update_batch(
        self,
        batch_id: str,
        status: str = None,
        results: List[Dict] = None,
        errors: List[Dict] = None,
    ) -> None:
        """Update batch job with new status, results, or errors"""
        batch_job = self.get_batch_object(batch_id)
        if not batch_job:
            logger.error(f"Cannot update batch {batch_id}: not found")
            return

        if status:
            batch_job.update_status(status)

        if results is not None:
            batch_job.add_results(results)

        if errors is not None:
            batch_job.add_errors(errors)

        self.save_batch(batch_id)
        logger.info(f"Updated batch {batch_id} with status={status}")
        self._notify(batch_id, batch_job.status)

    def get_batch_object(self, batch_id: str) -> Optional[BatchJob]:
        """Get the BatchJob object for a batch ID"""
        if batch_id in self.batches:
            return self.batches[batch_id]

        batch_data = self.get_batch(batch_id)
        if batch_data:
            return BatchJob.from_dict(batch_data)

        return None

    def save_batch(self, batch_id: str) -> None:
        """Save a batch job to disk"""
        if batch_id not in self.batches:
            logger.error(f"Cannot save batch {batch_id}: not found in memory")
            return

        try:
            self.repository.save(self.batches[batch_id])
            logger.debug(f"Saved batch {batch_id}")
        except Exception as e:
            logger.error(f"Error saving batch {batch_id}: {str(e)}")

    def delete_batch(self, batch_id: str) -> bool:
        """Delete a batch job"""
        if self.repository.delete(batch_id):
            if batch_id in self.batches:
                del self.batches[batch_id]
            logger.info(f"Deleted batch {batch_id}")
            return True
        return False

    def get_all_batch_ids(self) -> List[str]:
        """Get all batch job IDs"""
        # Combine in-memory batches with any on disk
        all_ids = set(self.batches.keys())
        all_ids.update(self.repository.list_ids())
        return sorted(list(all_ids))

    def scan_batch_folder(self) -> None:
        """
        Scan the batch folder and load all batch jobs.
        Also scan the batches directory to auto-detect batch input files.
        """
        logger.info("Scanning batch folder for existing batches")
        for batch_id in self.repository.list_ids():
            try:
                batch_job = self.repository.load(batch_id)
                if batch_job:
                    self.batches[batch_id] = batch_job
            except Exception as e:
                logger.error(f"Error loading batch {batch_id}: {str(e)}")

        # Next, scan for batch input JSONL files that might not be loaded yet
        # Check if batches directory exists
        batches_dir = os.path.join(os.path.dirname(__file__), "batches")
        if os.path.exists(batches_dir) and os.path.isdir(batches_dir):
            # Look for files that match the batch ID format (batch_*)
            batch_input_files = glob.glob(os.path.join(batches_dir, "batch_*.jsonl"))
            logger.info(
                f"Found {len(batch_input_files)} batch input files in {batches_dir}"
            )

            for input_file in batch_input_files:
                batch_id = os.path.basename(input_file).replace(".jsonl", "")

                # Check if this batch is already loaded
                if batch_id in self.batches:
                    continue

                # This is a batch we haven't loaded yet, create a placeholder
                logger.info(f"Auto-detecting batch ID: {batch_id}")

                # Try to extract creation time from the filename or use file creation time
                try:
                    # Format is typically batch_timestamp_randomid
                    parts = batch_id.split("_")
                    if len(parts) >= 2 and parts[1].isdigit():
                        created_at = datetime.fromtimestamp(int(parts[1])).isoformat()
                    else:
                        created_at = datetime.fromtimestamp(
                            os.path.getctime(input_file)
                        ).isoformat()
                except Exception:
                    created_at = datetime.now().isoformat()

                # Create a new batch job with detected info
                batch_job = BatchJob(
                    batch_id=batch_id,
                    status="detected",  # Special status for auto-detected batches
                    created_at=created_at,
                )

                # Set metadata with file info
                batch_job.metadata = {
                    "input_file": input_file,
                    "auto_detected": True,
                    "file_size": os.path.getsize(input_file),
                }

                # Add to our in-memory cache
                self.batches[batch_id] = batch_job

                # Save this batch info
                self.save_batch(batch_id)

    def prune_old_batches(self, days: int = 30) -> int:
        """Remove batches older than specified days"""
        current_time = time.time()
        seconds_threshold = days * 24 * 60 * 60
        pruned_count = 0

        for batch_id in list(self.batches.keys()):
            batch_job = self.batches[batch_id]

            # Convert ISO timestamp to epoch time
            try:
                created_time = datetime.fromisoformat(batch_job.created_at).timestamp()
                age_seconds = current_time - created_time

                if age_seconds > seconds_threshold:
                    if self.delete_batch(batch_id):
                        pruned_count += 1
            except Exception as e:
                logger.error(f"Error pruning batch {batch_id}: {str(e)}")

        logger.info(f"Pruned {pruned_count} old batches")
        return pruned_count

    def get_stats(self) -> Dict:
        """Get statistics about managed batches"""
        total_batches = len(self.get_all_batch_ids())
        in_progress = sum(
            1
            for bid in self.get_all_batch_ids()
            if self.get_batch(bid) and self.get_batch(bid)["status"] == "in_progress"
        )
        completed = sum(
            1
            for bid in self.get_all_batch_ids()
            if self.get_batch(bid) and self.get_batch(bid)["status"] == "completed"
        )
        failed = sum(
            1
            for bid in self.get_all_batch_ids()
            if self.get_batch(bid) and self.get_batch(bid)["status"] == "failed"
        )

        return {
            "total_batches": total_batches,
            "in_progress": in_progress,
            "completed": completed,
            "failed": failed,
            "other_status": total_batches - in_progress - completed - failed,
        }


# Create a singleton instance
batch_manager = BatchManager()<|MERGE_RESOLUTION|>--- conflicted
+++ resolved
@@ -6,15 +6,10 @@
 from typing import Dict, List, Optional, Union
 from datetime import datetime
 import glob
-<<<<<<< HEAD
 from .logger import logger
 from repositories.batch_repository import BatchRepository
 from services import StorageService
 from services.observer import BatchStatusObserver
-
-=======
-from logs.logger import logger
->>>>>>> f46ae70b
 
 class BatchJob:
     """Class representing a batch job with status and results"""
