# mypy: ignore-errors
import os
import re
import io
import uuid
import tempfile
import zipfile
from typing import Dict, Optional, Tuple, List, Any
from .logger import logger, setup_logger as _setup_logger
import concurrent.futures
import mimetypes

import pandas as pd

from .excelreader import ExcelReader

# File handling imports
import pdfplumber
import docx
from datetime import datetime


def setup_logger(log_path: str = "logs"):
    """Configure the module level logger.

    Args:
        log_path: Directory where log files should be written.

    Returns:
        logging.Logger: The configured logger instance.

    Example:
        >>> logger = setup_logger()
    """
    _setup_logger(log_path)
    logger.info("File processor logger initialized")
    return logger

<<<<<<< HEAD
def extract_text_from_pdf(
    file_content, extract_tables: bool = False
) -> Tuple[str, Dict[str, Any]]:
    """Extract textual content from a PDF file.

    Args:
        file_content: Bytes-like object containing the PDF data.
        extract_tables: Whether to extract table text as well.

    Returns:
        Tuple[str, Dict[str, Any]]: The extracted text and metadata about the file.

    Example:
        >>> text, meta = extract_text_from_pdf(file_bytes)
=======

def extract_text_from_pdf(
    file_content, extract_tables: bool = False
) -> Tuple[str, Dict[str, Any]]:
    """
    Extract text from PDF file
    Returns a tuple of (extracted_text, metadata)
>>>>>>> 8fd82c0c
    """
    logger.info("Extracting text from PDF")
    text = ""
    metadata = {"pages": 0, "tables": 0, "has_images": False}

    try:
        with tempfile.NamedTemporaryFile(delete=False, suffix=".pdf") as temp_file:
            temp_file.write(file_content.getvalue())
            temp_file_path = temp_file.name

        # Extract text with pdfplumber
        with pdfplumber.open(temp_file_path) as pdf:
            metadata["pages"] = len(pdf.pages)

            for page_num, page in enumerate(pdf.pages):
                page_text = page.extract_text() or ""
                text += page_text + "\n\n"

                # Check for images
                if not metadata["has_images"] and page.images:
                    metadata["has_images"] = True

                # Extract tables if requested
                if extract_tables:
                    tables = page.extract_tables()
                    if tables:
                        metadata["tables"] += len(tables)
                        for table_num, table in enumerate(tables):
                            if table:
                                table_text = (
                                    "\nTable "
                                    + str(page_num + 1)
                                    + "-"
                                    + str(table_num + 1)
                                    + ":\n"
                                )
                                for row in table:
                                    # Filter out None values and join cells
                                    row_text = " | ".join(
                                        [
                                            str(cell) if cell is not None else ""
                                            for cell in row
                                        ]
                                    )
                                    table_text += row_text + "\n"
                                text += table_text + "\n"

        # Clean up temp file
        os.unlink(temp_file_path)
        logger.info(
            f"Successfully extracted {len(text)} characters from PDF with {metadata['pages']} pages"
        )
        return text, metadata
    except Exception as e:
        logger.error(f"Error extracting text from PDF: {str(e)}")
        if "temp_file_path" in locals():
            try:
                os.unlink(temp_file_path)
            except Exception:
                pass
        return f"Error extracting text from PDF: {str(e)}", {"error": str(e)}


def extract_text_from_docx(file_content) -> Tuple[str, Dict[str, Any]]:
    """Extract text from a DOCX document.

    Args:
        file_content: Bytes-like object containing the DOCX data.

    Returns:
        Tuple[str, Dict[str, Any]]: The extracted text and document metadata.

    Example:
        >>> text, meta = extract_text_from_docx(doc_bytes)
    """
    logger.info("Extracting text from DOCX")
    text = ""
    metadata = {"paragraphs": 0, "tables": 0, "has_images": False}

    try:
        with tempfile.NamedTemporaryFile(delete=False, suffix=".docx") as temp_file:
            temp_file.write(file_content.getvalue())
            temp_file_path = temp_file.name

        # Extract text with python-docx
        doc = docx.Document(temp_file_path)

        # Get paragraph text
        for para in doc.paragraphs:
            if para.text.strip():
                text += para.text + "\n"
                metadata["paragraphs"] += 1

        # Get table text
        for table in doc.tables:
            metadata["tables"] += 1
            table_text = "\nTable " + str(metadata["tables"]) + ":\n"
            for row in table.rows:
                row_text = " | ".join([cell.text for cell in row.cells])
                table_text += row_text + "\n"
            text += table_text + "\n"

        # Check for images (approximation)
        for rel in doc.part.rels.values():
            if "image" in rel.target_ref:
                metadata["has_images"] = True
                break

        # Clean up temp file
        os.unlink(temp_file_path)
        logger.info(f"Successfully extracted {len(text)} characters from DOCX")
        return text, metadata
    except Exception as e:
        logger.error(f"Error extracting text from DOCX: {str(e)}")
        if "temp_file_path" in locals():
            try:
                os.unlink(temp_file_path)
            except Exception:
                pass
        return f"Error extracting text from DOCX: {str(e)}", {"error": str(e)}


def extract_text_from_txt(file_content) -> Tuple[str, Dict[str, Any]]:
    """Extract text from a plain text file.

    Args:
        file_content: Bytes-like object containing the text file.

    Returns:
        Tuple[str, Dict[str, Any]]: The extracted text and metadata such as line count.

    Example:
        >>> text, meta = extract_text_from_txt(txt_bytes)
    """
    logger.info("Extracting text from TXT")
    try:
        # For text files, we can directly decode the content
        text = file_content.getvalue().decode("utf-8")
        lines = text.count("\n") + 1
        metadata = {"lines": lines, "characters": len(text), "words": len(text.split())}
        logger.info(f"Successfully extracted {len(text)} characters from TXT")
        return text, metadata
    except Exception as e:
        logger.error(f"Error extracting text from TXT: {str(e)}")
        return f"Error extracting text from TXT: {str(e)}", {"error": str(e)}


def extract_text_from_py(file_content) -> Tuple[str, Dict[str, Any]]:
    """Extract source code from a Python file.

    Args:
        file_content: Bytes-like object of the ``.py`` file.

    Returns:
        Tuple[str, Dict[str, Any]]: The source code and basic statistics.

    Example:
        >>> text, meta = extract_text_from_py(py_bytes)
    """
    logger.info("Extracting text from Python file")
    try:
        # For Python files, we directly decode but preserve the formatting
        text = file_content.getvalue().decode("utf-8")
        lines = text.count("\n") + 1

        # Count classes and functions (simple approximation)
        class_count = len(re.findall(r"^\s*class\s+\w+", text, re.MULTILINE))
        function_count = len(re.findall(r"^\s*def\s+\w+", text, re.MULTILINE))

        metadata = {
            "lines": lines,
            "characters": len(text),
            "classes": class_count,
            "functions": function_count,
        }
        logger.info(f"Successfully extracted {len(text)} characters from Python file")
        return text, metadata
    except Exception as e:
        logger.error(f"Error extracting text from Python file: {str(e)}")
        return f"Error extracting text from Python file: {str(e)}", {"error": str(e)}


def extract_text_from_code(file_content, extension) -> Tuple[str, Dict[str, Any]]:
    """Extract text from a generic source code file.

    Args:
        file_content: Bytes-like object of the code file.
        extension: File extension (e.g. ``js`` or ``html``).

    Returns:
        Tuple[str, Dict[str, Any]]: The source text and metadata about the file.

    Example:
        >>> text, meta = extract_text_from_code(code_bytes, "js")
    """
    logger.info(f"Extracting text from {extension.upper()} file")
    try:
        # Decode the content preserving formatting
        text = file_content.getvalue().decode("utf-8")
        lines = text.count("\n") + 1

        metadata = {"lines": lines, "characters": len(text), "extension": extension}
        logger.info(
            f"Successfully extracted {len(text)} characters from {extension.upper()} file"
        )
        return text, metadata
    except Exception as e:
        logger.error(f"Error extracting text from {extension.upper()} file: {str(e)}")
        return f"Error extracting text from {extension.upper()} file: {str(e)}", {
            "error": str(e)
        }
<<<<<<< HEAD

def extract_data_from_excel(file_content) -> Tuple[str, Dict[str, Any]]:
    """Extract data from an Excel file using :class:`ExcelReader`."""

=======


def extract_data_from_excel(file_content) -> Tuple[str, Dict[str, Any]]:
    """Extract data from an Excel file using :class:`ExcelReader`."""

>>>>>>> 8fd82c0c
    logger.info("Extracting data from Excel file")
    reader = ExcelReader()
    try:
        records = reader.read(file_content)
        if records:
            df = pd.DataFrame(records)
            text = df.to_csv(index=False)
        else:
            text = ""
<<<<<<< HEAD
        metadata = {
            "rows": len(records),
            "columns": len(records[0]) if records else 0,
        }
        logger.info(
            f"Successfully extracted {metadata['rows']} rows from Excel file"
        )
=======
        metadata = {"rows": len(records), "columns": len(records[0]) if records else 0}
        logger.info(f"Successfully extracted {metadata['rows']} rows from Excel file")
>>>>>>> 8fd82c0c
        return text, metadata
    except Exception as e:  # noqa: BLE001
        logger.error(f"Error extracting data from Excel file: {str(e)}")
        return f"Error extracting data from Excel file: {str(e)}", {"error": str(e)}


def process_uploaded_file(
    file, file_type: Optional[str] = None, extract_tables: bool = False
) -> Tuple[str, str, Dict[str, Any]]:
<<<<<<< HEAD
    """Process an uploaded file and extract its text.

    Args:
        file: File-like object from the upload widget.
        file_type: Optional pre-detected type (e.g. ``pdf``).
        extract_tables: Whether to extract tables from PDF/DOCX files.

    Returns:
        Tuple[str, str, Dict[str, Any]]: Extracted text, detected file type and metadata.

    Example:
        >>> text, ftype, meta = process_uploaded_file(file_obj)
=======
    """
    Process uploaded file and extract text based on file type
    Returns a tuple of (extracted_text, file_type, metadata)
>>>>>>> 8fd82c0c
    """
    if file is None:
        logger.warning("No file provided")
        return "", "", {}

    # Determine file type if not provided
    if file_type is None:
        file_name = file.name.lower()

        # Use mimetypes to get better file type detection
        mime_type, _ = mimetypes.guess_type(file_name)

        if file_name.endswith(".pdf"):
            file_type = "pdf"
        elif file_name.endswith(".docx") or file_name.endswith(".doc"):
            file_type = "docx"
        elif file_name.endswith(".xlsx") or file_name.endswith(".xls"):
            file_type = "excel"
        elif file_name.endswith(".txt"):
            file_type = "txt"
        elif file_name.endswith(".py"):
            file_type = "py"
        elif file_name.endswith(
            (".js", ".html", ".css", ".json", ".ts", ".jsx", ".tsx")
        ):
            file_type = "code"
            # Store the actual extension for specific processing
            extension = os.path.splitext(file_name)[1][1:]
        else:
            # Default to text for unknown types, but track the actual extension
            file_type = "txt"
            extension = os.path.splitext(file_name)[1][1:] if "." in file_name else ""

    # Extract text based on file type
    metadata = {}
    if file_type == "pdf":
        text, metadata = extract_text_from_pdf(file, extract_tables)
    elif file_type == "docx":
        text, metadata = extract_text_from_docx(file)
    elif file_type == "excel":
        text, metadata = extract_data_from_excel(file)
    elif file_type == "py":
        text, metadata = extract_text_from_py(file)
    elif file_type == "code":
        text, metadata = extract_text_from_code(file, extension)
    else:  # Default to txt
        text, metadata = extract_text_from_txt(file)

    # Add filename and size to metadata
    metadata["filename"] = file.name
    metadata["file_size"] = len(file.getvalue())
    metadata["processed_at"] = datetime.now().isoformat()

    return text, file_type, metadata

<<<<<<< HEAD
def process_multiple_files(
    files, extract_tables: bool = False, process_mode: str = "separate"
) -> List[Dict[str, Any]]:
    """Process multiple uploaded files in parallel.

    Args:
        files: List of file objects.
        extract_tables: Whether to parse tables in PDFs/DOCX files.
        process_mode: ``separate`` (default), ``combine`` or ``zip``.
=======

def process_multiple_files(
    files, extract_tables: bool = False, process_mode: str = "separate"
) -> List[Dict[str, Any]]:
    """
    Process multiple uploaded files in parallel

    Args:
        files: List of file objects
        extract_tables: Whether to extract tables from PDFs and DOCX files
        process_mode: How to process files - "separate" (each file as separate prompt)
                      or "combine" (all files combined) or "zip" (handle zip archives)
>>>>>>> 8fd82c0c

    Returns:
        List[Dict[str, Any]]: Metadata and text for each processed file.

    Example:
        >>> results = process_multiple_files(uploaded_files)
    """
    logger.info(f"Processing {len(files)} files with mode: {process_mode}")
    results = []

    # Handle zip files if mode is "zip"
    if process_mode == "zip" and len(files) > 0:
        zip_results = []
        for file in files:
            if file.name.lower().endswith(".zip"):
                # Process zip file
                zip_results.extend(process_zip_file(file))
            else:
                # Process non-zip file normally
                text, file_type, metadata = process_uploaded_file(
                    file, extract_tables=extract_tables
                )
                zip_results.append(
                    {
                        "filename": file.name,
                        "text": text,
                        "file_type": file_type,
                        "metadata": metadata,
                        "id": str(uuid.uuid4()),
                    }
                )
        return zip_results

    # Process files in parallel using ThreadPoolExecutor
    with concurrent.futures.ThreadPoolExecutor() as executor:
        # Start the processing tasks
        future_to_file = {
            executor.submit(process_uploaded_file, file, None, extract_tables): file
            for file in files
        }

        # Collect results as they complete
        for future in concurrent.futures.as_completed(future_to_file):
            file = future_to_file[future]
            try:
                text, file_type, metadata = future.result()
                results.append(
                    {
                        "filename": file.name,
                        "text": text,
                        "file_type": file_type,
                        "metadata": metadata,
                        "id": str(uuid.uuid4()),
                    }
                )
            except Exception as e:
                logger.error(f"Error processing file {file.name}: {str(e)}")
                results.append(
                    {
                        "filename": file.name,
                        "text": f"Error processing file: {str(e)}",
                        "file_type": "error",
                        "metadata": {"error": str(e)},
                        "id": str(uuid.uuid4()),
                    }
                )

    # If we want to combine all files into one result
    if process_mode == "combine" and results:
        combined_text = (
            "\n\n==== FILE: {} ====\n\n".format(results[0]["filename"])
            + results[0]["text"]
        )
        combined_metadata = {
            "files": [r["filename"] for r in results],
            "file_types": [r["file_type"] for r in results],
            "total_files": len(results),
        }

        # Add text from remaining files
        for result in results[1:]:
            combined_text += (
                f"\n\n==== FILE: {result['filename']} ====\n\n{result['text']}"
            )

        return [
            {
                "filename": "combined_files.txt",
                "text": combined_text,
                "file_type": "combined",
                "metadata": combined_metadata,
                "id": str(uuid.uuid4()),
            }
        ]

    return results


def process_zip_file(zip_file) -> List[Dict[str, Any]]:
    """Extract and process files contained in a ZIP archive.

    Args:
        zip_file: File-like object representing the uploaded ZIP file.

    Returns:
        List[Dict[str, Any]]: Results for each extracted file.

    Example:
        >>> results = process_zip_file(zip_upload)
    """
    logger.info(f"Processing ZIP file: {zip_file.name}")
    results = []

    try:
        # Create a temporary directory to extract files
        with tempfile.TemporaryDirectory() as temp_dir:
            # Save the zip file locally
            zip_path = os.path.join(temp_dir, "archive.zip")
            with open(zip_path, "wb") as f:
                f.write(zip_file.getvalue())

            # Extract all files
            with zipfile.ZipFile(zip_path, "r") as zip_ref:
                zip_ref.extractall(temp_dir)

            # Process each extracted file
            extracted_files = []
            for root, _, files in os.walk(temp_dir):
                for filename in files:
                    # Skip the archive.zip itself
                    if filename == "archive.zip":
                        continue

                    file_path = os.path.join(root, filename)
                    # Get relative path for cleaner display
                    rel_path = os.path.relpath(file_path, temp_dir)

                    # Skip files that are too large or binary
                    file_size = os.path.getsize(file_path)
                    if file_size > 10 * 1024 * 1024:  # Skip files larger than 10MB
                        logger.warning(
                            f"Skipping large file in ZIP: {rel_path} ({file_size} bytes)"
                        )
                        continue

                    # Try to determine if it's a text file
                    mime_type, _ = mimetypes.guess_type(filename)
                    is_text = False

                    # Check mime type or extensions for text files
                    if mime_type and mime_type.startswith("text/"):
                        is_text = True
                    elif any(
                        filename.lower().endswith(ext)
                        for ext in (
                            ".txt",
                            ".py",
                            ".js",
                            ".html",
                            ".css",
                            ".json",
                            ".md",
                            ".xml",
                            ".csv",
                            ".docx",
                            ".pdf",
                            ".c",
                            ".cpp",
                            ".java",
                        )
                    ):
                        is_text = True

                    if is_text:
                        extracted_files.append((rel_path, file_path))

            # Process files that we think are text-based
            for rel_path, file_path in extracted_files:
                try:
                    # Determine file type
                    ext = os.path.splitext(rel_path)[1].lower()
                    file_type = None
                    if ext == ".pdf":
                        file_type = "pdf"
                    elif ext in (".docx", ".doc"):
                        file_type = "docx"
                    elif ext == ".py":
                        file_type = "py"
                    elif ext in (
                        ".js",
                        ".html",
                        ".css",
                        ".json",
                        ".ts",
                        ".jsx",
                        ".tsx",
                    ):
                        file_type = "code"
                    else:
                        file_type = "txt"

                    # Open and process the file
                    with open(file_path, "rb") as f:
                        file_content = io.BytesIO(f.read())
                        file_content.name = os.path.basename(file_path)

                        # Create a custom class to mimic a file upload object
                        class FileObj:
                            def __init__(self, content, name):
                                self.content = content
                                self.name = name

                            def getvalue(self):
                                return self.content.getvalue()

                        file_obj = FileObj(file_content, file_content.name)

                        # Process the file
                        text, detected_type, metadata = process_uploaded_file(
                            file_obj, file_type
                        )

                        results.append(
                            {
                                "filename": rel_path,  # Use relative path within zip
                                "text": text,
                                "file_type": detected_type,
                                "metadata": metadata,
                                "id": str(uuid.uuid4()),
                                "from_zip": True,
                            }
                        )
                except Exception as e:
                    logger.error(f"Error processing file {rel_path} from ZIP: {str(e)}")
                    results.append(
                        {
                            "filename": rel_path,
                            "text": f"Error processing file from ZIP: {str(e)}",
                            "file_type": "error",
                            "metadata": {"error": str(e)},
                            "id": str(uuid.uuid4()),
                            "from_zip": True,
                        }
                    )

    except Exception as e:
        logger.error(f"Error processing ZIP file {zip_file.name}: {str(e)}")
        results.append(
            {
                "filename": zip_file.name,
                "text": f"Error processing ZIP file: {str(e)}",
                "file_type": "error",
                "metadata": {"error": str(e)},
                "id": str(uuid.uuid4()),
            }
        )

    return results

<<<<<<< HEAD
def split_text_into_chunks(
    text: str, max_chunk_size: int = 4000, overlap: int = 200
) -> List[str]:
    """Split text into overlapping chunks.

    Args:
        text: The text to chunk.
        max_chunk_size: Maximum length of each chunk.
        overlap: Number of overlapping characters between chunks.

    Returns:
        List[str]: List of text chunks.

    Example:
        >>> parts = split_text_into_chunks(long_text)
=======

def split_text_into_chunks(
    text: str, max_chunk_size: int = 4000, overlap: int = 200
) -> List[str]:
    """
    Split text into chunks for processing with a specified overlap.
    Tries to split on paragraph boundaries when possible.
>>>>>>> 8fd82c0c
    """
    logger.info(
        f"Splitting text into chunks (max size: {max_chunk_size}, overlap: {overlap})"
    )

    # If text is shorter than max_chunk_size, return it as is
    if len(text) <= max_chunk_size:
        return [text]

    chunks = []
    # Split text into paragraphs (respecting newlines)
    paragraphs = text.split("\n\n")

    current_chunk = ""
    for paragraph in paragraphs:
        # If adding this paragraph would exceed max_chunk_size
        if len(current_chunk) + len(paragraph) > max_chunk_size:
            # If current_chunk is not empty, add it to chunks
            if current_chunk:
                chunks.append(current_chunk)

            # If this paragraph itself is too long, split it by sentence
            if len(paragraph) > max_chunk_size:
                sentences = re.split(r"(?<=[.!?])\s+", paragraph)
                current_chunk = ""

                for sentence in sentences:
                    # If adding this sentence would exceed max_chunk_size
                    if len(current_chunk) + len(sentence) > max_chunk_size:
                        # If current_chunk is not empty, add it to chunks
                        if current_chunk:
                            chunks.append(current_chunk)

                        # If this sentence itself is too long, split it by words
                        if len(sentence) > max_chunk_size:
                            words = sentence.split()
                            current_chunk = ""

                            for word in words:
                                if len(current_chunk) + len(word) > max_chunk_size:
                                    chunks.append(current_chunk)
                                    current_chunk = word + " "
                                else:
                                    current_chunk += word + " "
                        else:
                            current_chunk = sentence + " "
                    else:
                        current_chunk += sentence + " "
            else:
                current_chunk = paragraph
        else:
            # If adding this paragraph wouldn't exceed max_chunk_size
            if current_chunk:
                current_chunk += "\n\n" + paragraph
            else:
                current_chunk = paragraph

    # Add the last chunk if it's not empty
    if current_chunk:
        chunks.append(current_chunk)

    # Add overlap between chunks if there are multiple chunks
    if len(chunks) > 1 and overlap > 0:
        overlapped_chunks = []
        for i, chunk in enumerate(chunks):
            if i > 0:
                # Add overlap from previous chunk
                prev_chunk = chunks[i - 1]
                overlap_text = (
                    prev_chunk[-overlap:] if len(prev_chunk) > overlap else prev_chunk
                )
                chunk = overlap_text + chunk

            overlapped_chunks.append(chunk)
        chunks = overlapped_chunks

    logger.info(f"Split text into {len(chunks)} chunks")
    return chunks


def detect_file_type(filename: str) -> str:
<<<<<<< HEAD
    """Guess a file type from its filename.

    Args:
        filename: Name of the file.

    Returns:
        str: Detected file type such as ``pdf`` or ``txt``.

    Example:
        >>> detect_file_type("document.pdf")
        'pdf'
    """
=======
    """Detect file type from filename"""
>>>>>>> 8fd82c0c
    extension = filename.lower().split(".")[-1] if "." in filename else ""

    if extension == "pdf":
        return "pdf"
    elif extension in ("doc", "docx"):
        return "docx"
    elif extension in ("xls", "xlsx"):
        return "excel"
    elif extension == "py":
        return "py"
    elif extension in ("js", "html", "css", "json", "ts", "jsx", "tsx"):
        return "code"
    elif extension == "zip":
        return "zip"
    else:
        return "txt"


def generate_summary(processed_files: List[Dict]) -> str:
    """Create a human readable summary of processed files.

    Args:
        processed_files: Output from :func:`process_multiple_files`.

    Returns:
        str: Summary text.

    Example:
        >>> summary = generate_summary(results)
    """
    if not processed_files:
        return "No files processed."

    summary = f"Processed {len(processed_files)} files:\n\n"

    for i, file in enumerate(processed_files, 1):
        filename = file.get("filename", "Unknown")
        file_type = file.get("file_type", "Unknown")
        metadata = file.get("metadata", {})

        summary += f"{i}. {filename} ({file_type.upper()})\n"

        # Include relevant metadata based on file type
        if file_type == "pdf":
            pages = metadata.get("pages", "Unknown")
            tables = metadata.get("tables", 0)
            has_images = metadata.get("has_images", False)
            summary += (
                f"   Pages: {pages}, Tables: {tables}, Contains Images: {has_images}\n"
            )
        elif file_type == "docx":
            paragraphs = metadata.get("paragraphs", "Unknown")
            tables = metadata.get("tables", 0)
            summary += f"   Paragraphs: {paragraphs}, Tables: {tables}\n"
        elif file_type in ("txt", "py", "code"):
            lines = metadata.get("lines", "Unknown")
            chars = metadata.get("characters", "Unknown")
            summary += f"   Lines: {lines}, Characters: {chars}\n"

        # Show text size
        text_size = len(file.get("text", ""))
        summary += f"   Extracted: {text_size} characters\n"

        if i < len(processed_files):
            summary += "\n"

    return summary


# Set up the logger when this module is imported
setup_logger()<|MERGE_RESOLUTION|>--- conflicted
+++ resolved
@@ -36,7 +36,7 @@
     logger.info("File processor logger initialized")
     return logger
 
-<<<<<<< HEAD
+
 def extract_text_from_pdf(
     file_content, extract_tables: bool = False
 ) -> Tuple[str, Dict[str, Any]]:
@@ -51,15 +51,6 @@
 
     Example:
         >>> text, meta = extract_text_from_pdf(file_bytes)
-=======
-
-def extract_text_from_pdf(
-    file_content, extract_tables: bool = False
-) -> Tuple[str, Dict[str, Any]]:
-    """
-    Extract text from PDF file
-    Returns a tuple of (extracted_text, metadata)
->>>>>>> 8fd82c0c
     """
     logger.info("Extracting text from PDF")
     text = ""
@@ -271,18 +262,11 @@
         return f"Error extracting text from {extension.upper()} file: {str(e)}", {
             "error": str(e)
         }
-<<<<<<< HEAD
+
 
 def extract_data_from_excel(file_content) -> Tuple[str, Dict[str, Any]]:
     """Extract data from an Excel file using :class:`ExcelReader`."""
 
-=======
-
-
-def extract_data_from_excel(file_content) -> Tuple[str, Dict[str, Any]]:
-    """Extract data from an Excel file using :class:`ExcelReader`."""
-
->>>>>>> 8fd82c0c
     logger.info("Extracting data from Excel file")
     reader = ExcelReader()
     try:
@@ -292,18 +276,9 @@
             text = df.to_csv(index=False)
         else:
             text = ""
-<<<<<<< HEAD
-        metadata = {
-            "rows": len(records),
-            "columns": len(records[0]) if records else 0,
-        }
-        logger.info(
-            f"Successfully extracted {metadata['rows']} rows from Excel file"
-        )
-=======
         metadata = {"rows": len(records), "columns": len(records[0]) if records else 0}
         logger.info(f"Successfully extracted {metadata['rows']} rows from Excel file")
->>>>>>> 8fd82c0c
+
         return text, metadata
     except Exception as e:  # noqa: BLE001
         logger.error(f"Error extracting data from Excel file: {str(e)}")
@@ -313,7 +288,7 @@
 def process_uploaded_file(
     file, file_type: Optional[str] = None, extract_tables: bool = False
 ) -> Tuple[str, str, Dict[str, Any]]:
-<<<<<<< HEAD
+
     """Process an uploaded file and extract its text.
 
     Args:
@@ -326,11 +301,10 @@
 
     Example:
         >>> text, ftype, meta = process_uploaded_file(file_obj)
-=======
-    """
+   
     Process uploaded file and extract text based on file type
     Returns a tuple of (extracted_text, file_type, metadata)
->>>>>>> 8fd82c0c
+
     """
     if file is None:
         logger.warning("No file provided")
@@ -386,18 +360,6 @@
 
     return text, file_type, metadata
 
-<<<<<<< HEAD
-def process_multiple_files(
-    files, extract_tables: bool = False, process_mode: str = "separate"
-) -> List[Dict[str, Any]]:
-    """Process multiple uploaded files in parallel.
-
-    Args:
-        files: List of file objects.
-        extract_tables: Whether to parse tables in PDFs/DOCX files.
-        process_mode: ``separate`` (default), ``combine`` or ``zip``.
-=======
-
 def process_multiple_files(
     files, extract_tables: bool = False, process_mode: str = "separate"
 ) -> List[Dict[str, Any]]:
@@ -409,7 +371,6 @@
         extract_tables: Whether to extract tables from PDFs and DOCX files
         process_mode: How to process files - "separate" (each file as separate prompt)
                       or "combine" (all files combined) or "zip" (handle zip archives)
->>>>>>> 8fd82c0c
 
     Returns:
         List[Dict[str, Any]]: Metadata and text for each processed file.
@@ -669,7 +630,6 @@
 
     return results
 
-<<<<<<< HEAD
 def split_text_into_chunks(
     text: str, max_chunk_size: int = 4000, overlap: int = 200
 ) -> List[str]:
@@ -685,15 +645,6 @@
 
     Example:
         >>> parts = split_text_into_chunks(long_text)
-=======
-
-def split_text_into_chunks(
-    text: str, max_chunk_size: int = 4000, overlap: int = 200
-) -> List[str]:
-    """
-    Split text into chunks for processing with a specified overlap.
-    Tries to split on paragraph boundaries when possible.
->>>>>>> 8fd82c0c
     """
     logger.info(
         f"Splitting text into chunks (max size: {max_chunk_size}, overlap: {overlap})"
@@ -775,7 +726,7 @@
 
 
 def detect_file_type(filename: str) -> str:
-<<<<<<< HEAD
+
     """Guess a file type from its filename.
 
     Args:
@@ -788,9 +739,6 @@
         >>> detect_file_type("document.pdf")
         'pdf'
     """
-=======
-    """Detect file type from filename"""
->>>>>>> 8fd82c0c
     extension = filename.lower().split(".")[-1] if "." in filename else ""
 
     if extension == "pdf":
