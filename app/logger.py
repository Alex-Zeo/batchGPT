from pathlib import Path
from loguru import logger


def setup_logger(log_dir: str = "logs") -> None:
    """Configure loguru to write logs to rotating files in ``log_dir``."""
    log_path = Path(log_dir)
    log_path.mkdir(parents=True, exist_ok=True)

    # Clear existing handlers so initialization is idempotent
    logger.remove()

    # Info messages
    logger.add(
        log_path / "info.log",
        level="INFO",
        rotation="10 MB",
        format="{time:YYYY-MM-DD HH:mm:ss} | {level} | {message}",
        filter=lambda record: record["level"].name == "INFO",
    )
    # Warning messages
    logger.add(
        log_path / "warning.log",
        level="WARNING",
        rotation="10 MB",
        format="{time:YYYY-MM-DD HH:mm:ss} | {level} | {message}",
        filter=lambda record: record["level"].name == "WARNING",
    )
    # Error messages
    logger.add(
        log_path / "error.log",
        level="ERROR",
        rotation="10 MB",
        format="{time:YYYY-MM-DD HH:mm:ss} | {level} | {message}",
        filter=lambda record: record["level"].name == "ERROR",
    )

<<<<<<< HEAD
__all__ = ["logger", "setup_logger"]
=======

__all__ = ["setup_logger", "logger"]
>>>>>>> a3a18a9f
<|MERGE_RESOLUTION|>--- conflicted
+++ resolved
@@ -35,9 +35,5 @@
         filter=lambda record: record["level"].name == "ERROR",
     )
 
-<<<<<<< HEAD
-__all__ = ["logger", "setup_logger"]
-=======
 
-__all__ = ["setup_logger", "logger"]
->>>>>>> a3a18a9f
+__all__ = ["logger", "setup_logger"]