from pathlib import Path
from loguru import logger

__all__ = ["logger", "setup_logger"]


def setup_logger(log_dir: str = "logs") -> None:
    """Configure loguru to write logs to rotating files in ``log_dir``."""
    log_path = Path(log_dir)
    log_path.mkdir(parents=True, exist_ok=True)

    # Clear existing handlers so initialization is idempotent
    logger.remove()

    # Info messages
    logger.add(
        log_path / "info.log",
        level="INFO",
        rotation="10 MB",
        format="{time:YYYY-MM-DD HH:mm:ss} | {level} | {message}",
        filter=lambda record: record["level"].name == "INFO",
    )
    # Warning messages
    logger.add(
        log_path / "warning.log",
        level="WARNING",
        rotation="10 MB",
        format="{time:YYYY-MM-DD HH:mm:ss} | {level} | {message}",
        filter=lambda record: record["level"].name == "WARNING",
    )
    # Error messages
    logger.add(
        log_path / "error.log",
        level="ERROR",
        rotation="10 MB",
        format="{time:YYYY-MM-DD HH:mm:ss} | {level} | {message}",
        filter=lambda record: record["level"].name == "ERROR",
<<<<<<< HEAD
    )

__all__ = ["logger", "setup_logger"]
=======
    )
>>>>>>> 53daec1b
<|MERGE_RESOLUTION|>--- conflicted
+++ resolved
@@ -35,10 +35,5 @@
         rotation="10 MB",
         format="{time:YYYY-MM-DD HH:mm:ss} | {level} | {message}",
         filter=lambda record: record["level"].name == "ERROR",
-<<<<<<< HEAD
-    )
 
-__all__ = ["logger", "setup_logger"]
-=======
-    )
->>>>>>> 53daec1b
+    )