--- conflicted
+++ resolved
@@ -21,17 +21,6 @@
 
 
 def sanitize_input(input_str: str) -> str:
-<<<<<<< HEAD
-    """Remove non-printable characters and strip angle brackets."""
-=======
-    """Sanitize user provided text.
-
-    Non-printable characters and angle brackets are removed while all other
-    punctuation is preserved. This helps avoid basic HTML/script injection
-    without stripping useful characters like commas or periods.
-    """
-
->>>>>>> e1bd6881
     sanitized = "".join(
         ch
         for ch in input_str
